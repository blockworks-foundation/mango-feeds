--- conflicted
+++ resolved
@@ -52,7 +52,7 @@
     account: &MangoAccountValue,
 ) -> anyhow::Result<Vec<(PerpMarketIndex, I80F48)>> {
     let health_cache = health_cache::new(&context, account_fetcher.as_ref(), account).await?;
-    let perp_settle_health = health_cache.perp_max_settle();
+    let perp_settle_health = health_cache.perp_settle_health();
 
     let pnls = account
         .active_perp_positions()
@@ -152,13 +152,7 @@
 }
 
 use jsonrpsee::http_server::HttpServerHandle;
-<<<<<<< HEAD
-=======
-use mango_feeds_connector::{
-    grpc_plugin_source, memory_target, metrics, FilterConfig, MetricsConfig, SnapshotSourceConfig,
-    SourceConfig,
-};
->>>>>>> 464266df
+use mango_feeds_connector::{grpc_plugin_source, memory_target, metrics, FilterConfig, MetricsConfig, SnapshotSourceConfig, SourceConfig, EntityFilter};
 
 fn start_jsonrpc_server(
     config: JsonRpcConfig,
