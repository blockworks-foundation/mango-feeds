mod fill_event_filter;
mod fill_event_postgres_target;

use anchor_client::Cluster;
use anchor_lang::prelude::Pubkey;
use futures_channel::mpsc::{unbounded, UnboundedSender};
use futures_util::{
    future::{self, Ready},
    pin_mut, SinkExt, StreamExt, TryStreamExt,
};
use log::*;
use mango_feeds_connector::{
    grpc_plugin_source, metrics,
    metrics::{MetricType, MetricU64},
<<<<<<< HEAD
    websocket_source, EntityFilter, FilterConfig, MarketConfig, MetricsConfig, PostgresConfig,
    SourceConfig, StatusResponse,
=======
    websocket_source, FilterConfig, MetricsConfig, SourceConfig,
>>>>>>> 464266df
};
use mango_feeds_lib::MarketConfig;
use mango_feeds_lib::PostgresConfig;
use mango_feeds_lib::StatusResponse;
use mango_v4_client::{Client, MangoGroupContext, TransactionBuilderConfig};
use service_mango_fills::{Command, FillCheckpoint, FillEventFilterMessage, FillEventType};
use solana_sdk::commitment_config::CommitmentConfig;
use solana_sdk::signature::Keypair;
use std::{
    collections::{HashMap, HashSet},
    env,
    fs::File,
    io::Read,
    net::SocketAddr,
    str::FromStr,
    sync::Arc,
    sync::{
        atomic::{AtomicBool, Ordering},
        Mutex,
    },
    time::Duration,
};
use tokio::{
    net::{TcpListener, TcpStream},
    pin, time,
};
use tokio_tungstenite::tungstenite::{protocol::Message, Error};

use serde::Deserialize;

type CheckpointMap = Arc<Mutex<HashMap<String, FillCheckpoint>>>;
type PeerMap = Arc<Mutex<HashMap<SocketAddr, Peer>>>;

// jemalloc seems to be better at keeping the memory footprint reasonable over
// longer periods of time
#[global_allocator]
static ALLOC: jemallocator::Jemalloc = jemallocator::Jemalloc;

#[derive(Clone, Debug)]
pub struct Peer {
    pub sender: UnboundedSender<Message>,
    pub market_subscriptions: HashSet<String>,
    pub account_subscriptions: HashSet<String>,
    pub head_updates: bool,
}

#[allow(clippy::too_many_arguments)]
async fn handle_connection_error(
    checkpoint_map: CheckpointMap,
    peer_map: PeerMap,
    market_ids: HashMap<String, String>,
    raw_stream: TcpStream,
    addr: SocketAddr,
    metrics_opened_connections: MetricU64,
    metrics_closed_connections: MetricU64,
) {
    metrics_opened_connections.clone().increment();

    let result = handle_connection(
        checkpoint_map,
        peer_map.clone(),
        market_ids,
        raw_stream,
        addr,
    )
    .await;
    if result.is_err() {
        error!("connection {} error {}", addr, result.unwrap_err());
    };

    metrics_closed_connections.clone().increment();

    peer_map.lock().unwrap().remove(&addr);
}

async fn handle_connection(
    checkpoint_map: CheckpointMap,
    peer_map: PeerMap,
    market_ids: HashMap<String, String>,
    raw_stream: TcpStream,
    addr: SocketAddr,
) -> Result<(), Error> {
    info!("ws connected: {}", addr);
    let ws_stream = tokio_tungstenite::accept_async(raw_stream).await?;

    let (ws_tx, ws_rx) = ws_stream.split();

    // 1: publish channel in peer map
    let (chan_tx, chan_rx) = unbounded();
    {
        peer_map.lock().unwrap().insert(
            addr,
            Peer {
                sender: chan_tx,
                market_subscriptions: HashSet::<String>::new(),
                account_subscriptions: HashSet::<String>::new(),
                head_updates: false,
            },
        );
    }

    let receive_commands = ws_rx.try_for_each(|msg| match msg {
        Message::Text(_) => handle_commands(
            addr,
            msg,
            peer_map.clone(),
            checkpoint_map.clone(),
            market_ids.clone(),
        ),
        Message::Ping(_) => {
            let peers = peer_map.clone();
            let mut peers_lock = peers.lock().unwrap();
            let peer = peers_lock.get_mut(&addr).expect("peer should be in map");
            peer.sender
                .unbounded_send(Message::Pong(Vec::new()))
                .unwrap();
            future::ready(Ok(()))
        }
        _ => future::ready(Ok(())),
    });
    let forward_updates = chan_rx.map(Ok).forward(ws_tx);

    pin_mut!(receive_commands, forward_updates);
    future::select(receive_commands, forward_updates).await;

    peer_map.lock().unwrap().remove(&addr);
    info!("ws disconnected: {}", &addr);
    Ok(())
}

fn handle_commands(
    addr: SocketAddr,
    msg: Message,
    peer_map: PeerMap,
    checkpoint_map: CheckpointMap,
    market_ids: HashMap<String, String>,
) -> Ready<Result<(), Error>> {
    let msg_str = msg.into_text().unwrap();
    let command: Result<Command, serde_json::Error> = serde_json::from_str(&msg_str);
    let mut peers = peer_map.lock().unwrap();
    let peer = peers.get_mut(&addr).expect("peer should be in map");

    match command {
        Ok(Command::Subscribe(cmd)) => {
            let mut wildcard = true;
            // DEPRECATED
            if let Some(market_id) = cmd.market_id {
                wildcard = false;
                if market_ids.get(&market_id).is_none() {
                    let res = StatusResponse {
                        success: false,
                        message: "market not found",
                    };
                    peer.sender
                        .unbounded_send(Message::Text(serde_json::to_string(&res).unwrap()))
                        .unwrap();
                    return future::ok(());
                }
                let subscribed = peer.market_subscriptions.insert(market_id.clone());

                let res = if subscribed {
                    StatusResponse {
                        success: true,
                        message: "subscribed",
                    }
                } else {
                    StatusResponse {
                        success: false,
                        message: "already subscribed",
                    }
                };
                peer.sender
                    .unbounded_send(Message::Text(serde_json::to_string(&res).unwrap()))
                    .unwrap();

                if subscribed {
                    let checkpoint_map = checkpoint_map.lock().unwrap();
                    let checkpoint = checkpoint_map.get(&market_id);
                    match checkpoint {
                        Some(checkpoint) => {
                            peer.sender
                                .unbounded_send(Message::Text(
                                    serde_json::to_string(&checkpoint).unwrap(),
                                ))
                                .unwrap();
                        }
                        None => info!(
                            "no checkpoint available on client subscription for market {}",
                            &market_id
                        ),
                    };
                }
            }
            if let Some(cmd_market_ids) = cmd.market_ids {
                wildcard = false;
                for market_id in cmd_market_ids {
                    if market_ids.get(&market_id).is_none() {
                        let res = StatusResponse {
                            success: false,
                            message: &format!("market {} not found", &market_id),
                        };
                        peer.sender
                            .unbounded_send(Message::Text(serde_json::to_string(&res).unwrap()))
                            .unwrap();
                        return future::ok(());
                    }
                    if peer.market_subscriptions.insert(market_id.clone()) {
                        let checkpoint_map = checkpoint_map.lock().unwrap();
                        let checkpoint = checkpoint_map.get(&market_id);
                        let res = StatusResponse {
                            success: true,
                            message: &format!("subscribed to market {}", &market_id),
                        };

                        peer.sender
                            .unbounded_send(Message::Text(serde_json::to_string(&res).unwrap()))
                            .unwrap();
                        match checkpoint {
                            Some(checkpoint) => {
                                peer.sender
                                    .unbounded_send(Message::Text(
                                        serde_json::to_string(&checkpoint).unwrap(),
                                    ))
                                    .unwrap();
                            }
                            None => info!(
                                "no checkpoint available on client subscription for market {}",
                                &market_id
                            ),
                        };
                    }
                }
            }
            if let Some(account_ids) = cmd.account_ids {
                wildcard = false;
                for account_id in account_ids {
                    if peer.account_subscriptions.insert(account_id.clone()) {
                        let res = StatusResponse {
                            success: true,
                            message: &format!("subscribed to account {}", &account_id),
                        };

                        peer.sender
                            .unbounded_send(Message::Text(serde_json::to_string(&res).unwrap()))
                            .unwrap();
                    }
                }
            }
            if wildcard {
                for (market_id, market_name) in market_ids {
                    if peer.market_subscriptions.insert(market_id.clone()) {
                        let res = StatusResponse {
                            success: true,
                            message: &format!("subscribed to market {}", &market_name),
                        };

                        peer.sender
                            .unbounded_send(Message::Text(serde_json::to_string(&res).unwrap()))
                            .unwrap();
                    }
                }
            }
            if let Some(head_updates) = cmd.head_updates {
                peer.head_updates = head_updates;
            }
        }
        Ok(Command::Unsubscribe(cmd)) => {
            info!("unsubscribe {}", cmd.market_id);
            let unsubscribed = peer.market_subscriptions.remove(&cmd.market_id);
            let res = if unsubscribed {
                StatusResponse {
                    success: true,
                    message: "unsubscribed",
                }
            } else {
                StatusResponse {
                    success: false,
                    message: "not subscribed",
                }
            };
            peer.sender
                .unbounded_send(Message::Text(serde_json::to_string(&res).unwrap()))
                .unwrap();
        }
        Ok(Command::GetMarkets) => {
            info!("getMarkets");
            peer.sender
                .unbounded_send(Message::Text(serde_json::to_string(&market_ids).unwrap()))
                .unwrap();
        }
        Err(err) => {
            info!("error deserializing user input {:?}", err);
            let res = StatusResponse {
                success: false,
                message: "invalid input",
            };
            peer.sender
                .unbounded_send(Message::Text(serde_json::to_string(&res).unwrap()))
                .unwrap();
        }
    };

    future::ok(())
}

#[derive(Clone, Debug, Deserialize)]
pub struct Config {
    pub source: SourceConfig,
    pub metrics: MetricsConfig,
    pub postgres: Option<PostgresConfig>,
    pub bind_ws_addr: String,
    pub rpc_http_url: String,
    pub mango_group: String,
}

#[tokio::main]
async fn main() -> anyhow::Result<()> {
    let args: Vec<String> = std::env::args().collect();
    let exit: Arc<AtomicBool> = Arc::new(AtomicBool::new(false));

    if args.len() < 2 {
        eprintln!("Please enter a config file path argument.");

        return Ok(());
    }

    let config: Config = {
        let mut file = File::open(&args[1])?;
        let mut contents = String::new();
        file.read_to_string(&mut contents)?;
        toml::from_str(&contents).unwrap()
    };

    solana_logger::setup_with_default("info");

    let metrics_tx = metrics::start(config.metrics, "fills".into());

    let metrics_opened_connections =
        metrics_tx.register_u64("fills_feed_opened_connections".into(), MetricType::Counter);

    let metrics_closed_connections =
        metrics_tx.register_u64("fills_feed_closed_connections".into(), MetricType::Counter);

    let rpc_url = match &config.rpc_http_url.chars().next().unwrap() {
        '$' => env::var(&config.rpc_http_url[1..]).expect("reading rpc http url from env"),
        _ => config.rpc_http_url.clone(),
    };
    let ws_url = rpc_url.replace("https", "wss");
    let rpc_timeout = Duration::from_secs(10);
    let cluster = Cluster::Custom(rpc_url.clone(), ws_url.clone());
    let client = Client::new(
        cluster.clone(),
        CommitmentConfig::processed(),
        Arc::new(Keypair::new()),
        Some(rpc_timeout),
        TransactionBuilderConfig {
            prioritization_micro_lamports: None,
        },
    );
    let group_context = Arc::new(
        MangoGroupContext::new_from_rpc(
            &client.rpc_async(),
            Pubkey::from_str(&config.mango_group).unwrap(),
        )
        .await?,
    );

    // todo: reload markets at intervals
    let perp_market_configs: Vec<(Pubkey, MarketConfig)> = group_context
        .perp_markets
        .values()
        .map(|context| {
            let quote_decimals = match group_context.tokens.get(&context.market.settle_token_index)
            {
                Some(token) => token.decimals,
                None => panic!("token not found for market"), // todo: default to 6 for usdc?
            };
            (
                context.address,
                MarketConfig {
                    name: context.market.name().to_owned(),
                    bids: context.market.bids,
                    asks: context.market.asks,
                    event_queue: context.market.event_queue,
                    oracle: context.market.oracle,
                    base_decimals: context.market.base_decimals,
                    quote_decimals,
                    base_lot_size: context.market.base_lot_size,
                    quote_lot_size: context.market.quote_lot_size,
                },
            )
        })
        .collect();

    let spot_market_configs: Vec<(Pubkey, MarketConfig)> = group_context
        .serum3_markets
        .values()
        .map(|context| {
            let base_decimals = match group_context.tokens.get(&context.market.base_token_index) {
                Some(token) => token.decimals,
                None => panic!("token not found for market"), // todo: default?
            };
            let quote_decimals = match group_context.tokens.get(&context.market.quote_token_index) {
                Some(token) => token.decimals,
                None => panic!("token not found for market"), // todo: default to 6 for usdc?
            };
            (
                context.market.serum_market_external,
                MarketConfig {
                    name: context.market.name().to_owned(),
                    bids: context.bids,
                    asks: context.asks,
                    event_queue: context.event_q,
                    oracle: Pubkey::default(), // serum markets don't support oracle peg
                    base_decimals,
                    quote_decimals,
                    base_lot_size: context.pc_lot_size as i64,
                    quote_lot_size: context.coin_lot_size as i64,
                },
            )
        })
        .collect();

    let perp_queue_pks: Vec<(Pubkey, Pubkey)> = group_context
        .perp_markets
        .values()
        .map(|context| (context.address, context.market.event_queue))
        .collect();

    let _a: Vec<(String, String)> = group_context
        .serum3_markets
        .values()
        .map(|context| {
            (
                context.market.serum_market_external.to_string(),
                context.market.name().to_owned(),
            )
        })
        .collect();
    let b: Vec<(String, String)> = group_context
        .perp_markets
        .values()
        .map(|context| {
            (
                context.address.to_string(),
                context.market.name().to_owned(),
            )
        })
        .collect();
    let market_pubkey_strings: HashMap<String, String> = [b].concat().into_iter().collect();

    let postgres_update_sender = match config.postgres {
        Some(postgres_config) => Some(
            fill_event_postgres_target::init(&postgres_config, metrics_tx.clone(), exit.clone())
                .await?,
        ),
        None => None,
    };

    let (account_write_queue_sender, slot_queue_sender, fill_receiver) = fill_event_filter::init(
        perp_market_configs.clone(),
        spot_market_configs.clone(),
        metrics_tx.clone(),
        exit.clone(),
    )
    .await?;

    let checkpoints = CheckpointMap::new(Mutex::new(HashMap::new()));
    let peers = PeerMap::new(Mutex::new(HashMap::new()));

    let checkpoints_ref_thread = checkpoints.clone();
    let peers_ref_thread = peers.clone();
    let peers_ref_thread1 = peers.clone();

    // filleventfilter websocket sink
    tokio::spawn(async move {
        pin!(fill_receiver);
        loop {
            let message = fill_receiver.recv().await.unwrap();
            match message {
                FillEventFilterMessage::Update(update) => {
                    debug!(
                        "ws update {} {:?} {:?} fill",
                        update.market_name, update.status, update.event.event_type
                    );
                    let mut peer_copy = peers_ref_thread.lock().unwrap().clone();
                    for (addr, peer) in peer_copy.iter_mut() {
                        let json = serde_json::to_string(&update.clone()).unwrap();
                        let is_subscribed = peer.market_subscriptions.contains(&update.market_key)
                            || peer.account_subscriptions.contains(&update.event.taker)
                            || peer.account_subscriptions.contains(&update.event.maker);
                        // only send updates if the peer is subscribed
                        if is_subscribed {
                            let result = peer.sender.send(Message::Text(json)).await;
                            if result.is_err() {
                                error!(
                                    "ws update {} fill could not reach {}",
                                    update.market_name, addr
                                );
                            }
                        }
                    }
                    // send fills to db
                    let update_c = update.clone();
                    if let (Some(sender), FillEventType::Perp) =
                        (postgres_update_sender.clone(), update_c.event.event_type)
                    {
                        sender.send(update_c).await.unwrap();
                    }
                }
                FillEventFilterMessage::Checkpoint(checkpoint) => {
                    checkpoints_ref_thread
                        .lock()
                        .unwrap()
                        .insert(checkpoint.queue.clone(), checkpoint);
                }
                FillEventFilterMessage::HeadUpdate(update) => {
                    debug!(
                        "ws update {} {:?} {}  {} head",
                        update.market_name, update.status, update.head, update.prev_head
                    );
                    let mut peer_copy = peers_ref_thread.lock().unwrap().clone();
                    for (addr, peer) in peer_copy.iter_mut() {
                        let json = serde_json::to_string(&update.clone()).unwrap();
                        let is_subscribed = peer.market_subscriptions.contains(&update.market_key);
                        // only send updates if the peer is subscribed
                        if peer.head_updates && is_subscribed {
                            let result = peer.sender.send(Message::Text(json)).await;
                            if result.is_err() {
                                error!(
                                    "ws update {} head could not reach {}",
                                    update.market_name, addr
                                );
                            }
                        }
                    }
                }
            }
        }
    });

    // websocket listener
    info!("ws listen: {}", config.bind_ws_addr);
    let try_socket = TcpListener::bind(&config.bind_ws_addr).await;
    let listener = try_socket.expect("Failed to bind");
    {
        tokio::spawn(async move {
            // Let's spawn the handling of each connection in a separate task.
            while let Ok((stream, addr)) = listener.accept().await {
                tokio::spawn(handle_connection_error(
                    checkpoints.clone(),
                    peers.clone(),
                    market_pubkey_strings.clone(),
                    stream,
                    addr,
                    metrics_opened_connections.clone(),
                    metrics_closed_connections.clone(),
                ));
            }
        });
    }

    // keepalive
    {
        tokio::spawn(async move {
            let mut write_interval = time::interval(time::Duration::from_secs(30));

            loop {
                write_interval.tick().await;
                let peers_copy = peers_ref_thread1.lock().unwrap().clone();
                for (addr, peer) in peers_copy.iter() {
                    let pl = Vec::new();
                    let result = peer.clone().sender.send(Message::Ping(pl)).await;
                    if result.is_err() {
                        error!("ws ping could not reach {}", addr);
                    }
                }
            }
        });
    }

    // handle sigint
    {
        let exit = exit.clone();
        tokio::spawn(async move {
            tokio::signal::ctrl_c().await.unwrap();
            info!("Received SIGINT, shutting down...");
            exit.store(true, Ordering::Relaxed);
        });
    }

    info!(
        "rpc connect: {}",
        config
            .source
            .grpc_sources
            .iter()
            .map(|c| c.connection_string.clone())
            .collect::<String>()
    );
    let use_geyser = true;
    let all_queue_pks = [perp_queue_pks.clone()].concat();
    let relevant_pubkeys = all_queue_pks.iter().map(|m| m.1).collect();
    let filter_config = FilterConfig {
        entity_filter: EntityFilter::FilterByAccountIds(relevant_pubkeys),
    };
    if use_geyser {
        grpc_plugin_source::process_events(
            &config.source,
            &filter_config,
            account_write_queue_sender,
            slot_queue_sender,
            metrics_tx.clone(),
            exit.clone(),
        )
        .await;
    } else {
        websocket_source::process_events(
            &config.source,
            &filter_config,
            account_write_queue_sender,
            slot_queue_sender,
        )
        .await;
    }

    Ok(())
}<|MERGE_RESOLUTION|>--- conflicted
+++ resolved
@@ -9,16 +9,7 @@
     pin_mut, SinkExt, StreamExt, TryStreamExt,
 };
 use log::*;
-use mango_feeds_connector::{
-    grpc_plugin_source, metrics,
-    metrics::{MetricType, MetricU64},
-<<<<<<< HEAD
-    websocket_source, EntityFilter, FilterConfig, MarketConfig, MetricsConfig, PostgresConfig,
-    SourceConfig, StatusResponse,
-=======
-    websocket_source, FilterConfig, MetricsConfig, SourceConfig,
->>>>>>> 464266df
-};
+use mango_feeds_connector::{grpc_plugin_source, metrics, metrics::{MetricType, MetricU64}, websocket_source, FilterConfig, MetricsConfig, SourceConfig, EntityFilter};
 use mango_feeds_lib::MarketConfig;
 use mango_feeds_lib::PostgresConfig;
 use mango_feeds_lib::StatusResponse;
