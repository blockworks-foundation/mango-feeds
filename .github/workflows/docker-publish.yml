--- conflicted
+++ resolved
@@ -6,10 +6,6 @@
   push:
     branches:
       - main
-<<<<<<< HEAD
-=======
-      - experimental-github-actions
->>>>>>> 0f2da1c0
 
 env:
   IMAGE: mango-feeds
@@ -54,12 +50,8 @@
           source ci/rust-version.sh
         with:
           context: .
-<<<<<<< HEAD
-          args: ${{ env.RUST_STABLE }}
-=======
           build-args: |
             RUST_TOOLCHAIN_VERSION=${{ env.RUST_STABLE }}
->>>>>>> 0f2da1c0
           push: true
           tags: |
             ${{ env.REGISTRY }}/${{ env.ORG }}/${{ env.IMAGE }}:${{ github.sha }}
