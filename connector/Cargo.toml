--- conflicted
+++ resolved
@@ -35,13 +35,9 @@
 log = { workspace = true }
 anyhow = { workspace = true }
 
-<<<<<<< HEAD
 itertools = "0.10.5"
 
-futures = "0.3.17"
-=======
 futures = { workspace = true }
->>>>>>> 464266df
 
 async-channel = { workspace = true }
 async-trait = { workspace = true }
@@ -51,9 +47,4 @@
 yellowstone-grpc-proto = "1.1.0"
 
 [dev-dependencies]
-<<<<<<< HEAD
-solana-logger = "*"
-clap = { version = "4.4.2", features = ["derive", "env"] }
-=======
-clap = { version = "3.1.8", features = ["derive", "env"] }
->>>>>>> 464266df
+clap = { version = "3.1.8", features = ["derive", "env"] }