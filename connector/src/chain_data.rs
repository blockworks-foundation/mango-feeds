use crate::chain_data::SlotVectorEffect::*;
use log::trace;
use smallvec::{smallvec, SmallVec};
use solana_sdk::clock::Slot;
use {
    solana_sdk::account::{AccountSharedData, ReadableAccount},
    solana_sdk::pubkey::Pubkey,
    std::collections::HashMap,
};

use crate::metrics::*;

#[derive(Clone, Copy, Debug, PartialEq)]
pub enum SlotStatus {
    // aka Finalized
    Rooted,
    Confirmed,
    Processed,
}

#[derive(Clone, Debug)]
pub struct SlotData {
    pub slot: u64,
    pub parent: Option<u64>,
    pub status: SlotStatus,
    // the top slot that this is in a chain with. uncles will have values < tip
    // this field gets progressively rewritten as new successor slots are added
    pub chain: u64,
}

#[derive(Clone, Debug)]
pub struct AccountData {
    pub slot: u64,
    /// - caution: write_versions sourced from different Validator Node must not be compared
    /// - account data from gMA/gPA RPC "snapshot" do not contain write_version
    /// - from docs: "A single global atomic `AccountsDb::write_version` - tracks the number of commits to the entire data store."
    pub write_version: u64,
    pub account: AccountSharedData,
}

// caution: this is brittle if data comes from multiple sources
impl AccountData {
    pub fn is_newer_than(&self, slot: u64, write_version: u64) -> bool {
        (self.slot > slot) || (self.slot == slot && self.write_version > write_version)
    }
}

/// Track slots and account writes
///
/// - use account() to retrieve the current best data for an account.
/// - update_from_snapshot() and update_from_websocket() update the state for new messages
pub struct ChainData {
    /// only slots >= newest_rooted_slot are retained
    slots: HashMap<u64, SlotData>,
    /// writes to accounts, only the latest rooted write an newer are retained
    /// size distribution on startup: total:1105, size1:315, size2:146
    accounts: HashMap<Pubkey, SmallVec<[AccountData; 2]>>,
    newest_rooted_slot: u64,
    newest_processed_slot: u64,
    best_chain_slot: u64,
    account_versions_stored: usize,
    account_bytes_stored: usize,
}

impl ChainData {
    pub fn new() -> Self {
        Self {
            slots: HashMap::new(),
            accounts: HashMap::new(),
            newest_rooted_slot: 0,
            newest_processed_slot: 0,
            best_chain_slot: 0,
            account_versions_stored: 0,
            account_bytes_stored: 0,
        }
    }
}

impl Default for ChainData {
    fn default() -> Self {
        Self::new()
    }
}

impl ChainData {
    #[tracing::instrument(skip_all, level = "trace")]
    pub fn update_slot(&mut self, new_slotdata: SlotData) {
        let SlotData {
            slot: new_slot,
            parent: new_parent,
            status: new_status,
            ..
        } = new_slotdata;

        trace!("update_slot from newslot {:?}", new_slot);
        let new_processed_head = new_slot > self.newest_processed_slot;
        if new_processed_head {
            self.newest_processed_slot = new_slot;
            trace!("use slot {} as newest_processed_slot", new_slot);
        }

        let new_rooted_head =
            new_slot > self.newest_rooted_slot && new_status == SlotStatus::Rooted;
        if new_rooted_head {
            self.newest_rooted_slot = new_slot;
            trace!("use slot {} as newest_rooted_slot", new_slot);
        }

        // Use the highest slot that has a known parent as best chain
        // (sometimes slots OptimisticallyConfirm before we even know the parent!)
        let new_best_chain = new_parent.is_some() && new_slot > self.best_chain_slot;
        if new_best_chain {
            self.best_chain_slot = new_slot;
            trace!("use slot {} as best_chain_slot", new_slot);
        }

        let mut parent_update = false;

        use std::collections::hash_map::Entry;
        match self.slots.entry(new_slot) {
            Entry::Vacant(v) => {
                v.insert(new_slotdata);
                trace!("inserted new slot {:?}", new_slot);
            }
            Entry::Occupied(o) => {
                let v = o.into_mut();
                parent_update = v.parent != new_parent && new_parent.is_some();
                if parent_update {
                    trace!(
                        "update parent of slot {}: {}->{}",
                        new_slot,
                        v.parent.unwrap_or(0),
                        new_parent.unwrap_or(0)
                    );
                }
                v.parent = v.parent.or(new_parent);
                // Never decrease the slot status
                if v.status == SlotStatus::Processed || new_status == SlotStatus::Rooted {
                    trace!(
                        "update status of slot {}: {:?}->{:?}",
                        new_slot,
                        v.status,
                        new_status
                    );
                    v.status = new_status;
                }
            }
        };

        if new_best_chain || parent_update {
            trace!("update chain data for slot {} and ancestors", new_slot);
            // update the "chain" field down to the first rooted slot
            let mut slot = self.best_chain_slot;
            loop {
                if let Some(data) = self.slots.get_mut(&slot) {
                    data.chain = self.best_chain_slot;
                    if data.status == SlotStatus::Rooted {
                        break;
                    }
                    if let Some(parent) = data.parent {
                        slot = parent;
                        continue;
                    }
                }
                break;
            }
        }

        if new_rooted_head {
            // for each account, preserve only writes > newest_rooted_slot, or the newest
            // rooted write
            self.account_versions_stored = 0;
            self.account_bytes_stored = 0;

            // TODO improve log
            trace!("update account data for slot {}", new_slot);
            self.clean_accounts_on_new_root();

            // now it's fine to drop any slots before the new rooted head
            // as account writes for non-rooted slots before it have been dropped
            self.slots.retain(|s, _| *s >= self.newest_rooted_slot);
        }
    }

    #[tracing::instrument(skip_all, level = "trace")]
    fn clean_accounts_on_new_root(&mut self) {
        for (_, writes) in self.accounts.iter_mut() {
            let newest_rooted_write_slot = Self::newest_rooted_write(
                writes,
                self.newest_rooted_slot,
                self.best_chain_slot,
                &self.slots,
            )
            .map(|w| w.slot)
            // no rooted write found: produce no effect, since writes > newest_rooted_slot are retained anyway
            .unwrap_or(self.newest_rooted_slot + 1);
            writes
                .retain(|w| w.slot == newest_rooted_write_slot || w.slot > self.newest_rooted_slot);
            self.account_versions_stored += writes.len();
            self.account_bytes_stored +=
                writes.iter().map(|w| w.account.data().len()).sum::<usize>()
        }
    }

    #[tracing::instrument(skip_all, level = "trace")]
    pub fn update_account(&mut self, pubkey: Pubkey, account: AccountData) {
        if account.write_version == 0 {
            // some upstream components provide write_version=0 for snapshot accounts from gMA/gPA
            // this maybe defies the intended effect that the snapshot account data should overwrite data from grpc, etc.
            // would recommend to provide a very high write_version instead
            // disclaimer(groovie, 2024/08): this logic is controversial, and I'm flexible to remove this completely
            trace!("account {} has write_version 0 - not recommended", pubkey);
        }

        use std::collections::hash_map::Entry;
        match self.accounts.entry(pubkey) {
            Entry::Vacant(v) => {
                self.account_versions_stored += 1;
                self.account_bytes_stored += account.account.data().len();
                v.insert(smallvec![account]);
            }
            Entry::Occupied(o) => {
                let v_effect =
                    update_slotvec_logic(o.get().as_slice(), account.slot, account.write_version);

                let v = o.into_mut();

                match v_effect {
                    Overwrite(pos) => {
                        v[pos] = account;
                    }
                    Prepend => {
                        self.account_versions_stored += 1;
                        self.account_bytes_stored += account.account.data().len();
                        v.insert(0, account);
                    }
                    InsertAfter(pos) => {
                        self.account_versions_stored += 1;
                        self.account_bytes_stored += account.account.data().len();
<<<<<<< HEAD
                        v.insert(pos+1, account);
=======
                        v.insert(pos + 1, account);
>>>>>>> 126c2aae
                    }
                    DoNothing => {}
                }
            }
        };
    }

    fn is_account_write_live(&self, write: &AccountData) -> bool {
        self.slots
            .get(&write.slot)
            // either the slot is rooted or in the current chain
            .map(|s| {
                s.status == SlotStatus::Rooted
                    || s.chain == self.best_chain_slot
                    || write.slot > self.best_chain_slot
            })
            // if the slot can't be found but preceeds newest rooted, use it too (old rooted slots are removed)
            .unwrap_or(write.slot <= self.newest_rooted_slot || write.slot > self.best_chain_slot)
    }

    // rooted=finalized
    fn newest_rooted_write<'a>(
        writes: &'a [AccountData],
        newest_rooted_slot: u64,
        best_chain_slot: u64,
        slots: &HashMap<u64, SlotData>,
    ) -> Option<&'a AccountData> {
        writes.iter().rev().find(|w| {
            w.slot <= newest_rooted_slot
                && slots
                    .get(&w.slot)
                    .map(|s| {
                        // sometimes we seem not to get notifications about slots
                        // getting rooted, hence assume non-uncle slots < newest_rooted_slot
                        // are rooted too
                        s.status == SlotStatus::Rooted || s.chain == best_chain_slot
                    })
                    // preserved account writes for deleted slots <= newest_rooted_slot
                    // are expected to be rooted
                    .unwrap_or(true)
        })
    }

    /// Cloned snapshot of all the most recent live writes per pubkey
    pub fn accounts_snapshot(&self) -> HashMap<Pubkey, AccountData> {
        self.iter_accounts()
            .map(|(pk, a)| (*pk, a.clone()))
            .collect()
    }

    /// Ref to the most recent live write of the pubkey
    pub fn account(&self, pubkey: &Pubkey) -> anyhow::Result<&AccountData> {
        self.accounts
            .get(pubkey)
            .ok_or_else(|| anyhow::anyhow!("account {} not found", pubkey))?
            .iter()
            .rev()
            .find(|w| self.is_account_write_live(w))
            .ok_or_else(|| anyhow::anyhow!("account {} has no live data", pubkey))
    }

    /// Iterate over the most recent live data for all stored accounts
    pub fn iter_accounts(&self) -> impl Iterator<Item = (&Pubkey, &AccountData)> {
        self.accounts.iter().filter_map(|(pk, writes)| {
            writes
                .iter()
                .rev()
                .find(|w| self.is_account_write_live(w))
                .map(|latest_write| (pk, latest_write))
        })
    }

    /// Iterate over the most recent rooted data for all stored accounts
    pub fn iter_accounts_rooted(&self) -> impl Iterator<Item = (&Pubkey, &AccountData)> {
        self.accounts.iter().filter_map(|(pk, writes)| {
            Self::newest_rooted_write(
                writes,
                self.newest_rooted_slot,
                self.best_chain_slot,
                &self.slots,
            )
            .map(|latest_write| (pk, latest_write))
        })
    }

    pub fn slots_count(&self) -> usize {
        self.slots.len()
    }

    pub fn accounts_count(&self) -> usize {
        self.accounts.len()
    }

    pub fn account_writes_count(&self) -> usize {
        self.account_versions_stored
    }

    pub fn account_bytes(&self) -> usize {
        self.account_bytes_stored
    }

    pub fn best_chain_slot(&self) -> u64 {
        self.best_chain_slot
    }

    // aka newest finalized
    pub fn newest_rooted_slot(&self) -> u64 {
        self.newest_rooted_slot
    }

    pub fn newest_processed_slot(&self) -> u64 {
        self.newest_processed_slot
    }

    pub fn raw_slot_data(&self) -> &HashMap<u64, SlotData> {
        &self.slots
    }
}

#[derive(Debug, PartialEq)]
pub enum SlotVectorEffect {
    Overwrite(usize),
    Prepend,
    InsertAfter(usize),
    DoNothing,
}

#[inline]
pub fn update_slotvec_logic(
    v: &[AccountData],
    update_slot: Slot,
    update_write_version: u64,
) -> SlotVectorEffect {
    // v is ordered by slot ascending. find the right position
    // overwrite if an entry for the slot already exists, otherwise insert
    let pos = v
        .iter()
        .rev()
        .position(|d| d.slot <= update_slot)
        .map(|rev_pos| v.len() - 1 - rev_pos);

    match pos {
        Some(pos) => {
            if v[pos].slot == update_slot {
                if v[pos].write_version <= update_write_version {
                    // note: applies last-wins-strategy if write_version is equal
                    Overwrite(pos)
                } else {
                    DoNothing
                }
            } else {
                assert!(v[pos].slot < update_slot);
                InsertAfter(pos)
            }
        }
        None => Prepend,
    }
}

pub struct ChainDataMetrics {
    slots_stored: MetricU64,
    accounts_stored: MetricU64,
    account_versions_stored: MetricU64,
    account_bytes_stored: MetricU64,
}

impl ChainDataMetrics {
    pub fn new(metrics: &Metrics) -> Self {
        Self {
            slots_stored: metrics.register_u64("chaindata_slots_stored".into(), MetricType::Gauge),
            accounts_stored: metrics
                .register_u64("chaindata_accounts_stored".into(), MetricType::Gauge),
            account_versions_stored: metrics.register_u64(
                "chaindata_account_versions_stored".into(),
                MetricType::Gauge,
            ),
            account_bytes_stored: metrics
                .register_u64("chaindata_account_bytes_stored".into(), MetricType::Gauge),
        }
    }

    pub fn report(&mut self, chain: &ChainData) {
        self.slots_stored.set(chain.slots_count() as u64);
        self.accounts_stored.set(chain.accounts_count() as u64);
        self.account_versions_stored
            .set(chain.account_writes_count() as u64);
        self.account_bytes_stored.set(chain.account_bytes() as u64);
    }

    pub fn spawn_report_job(
        chain: std::sync::Arc<std::sync::RwLock<ChainData>>,
        metrics: &Metrics,
        interval: std::time::Duration,
    ) {
        let mut m = Self::new(metrics);

        let mut interval = tokio::time::interval(interval);
        tokio::spawn(async move {
            loop {
                interval.tick().await;
                let chain_lock = chain.read().unwrap();
                m.report(&chain_lock);
            }
        });
    }
}

#[cfg(test)]
mod tests {
    use crate::chain_data::{update_slotvec_logic, SlotVectorEffect::*};
    use crate::chain_data::{AccountData, ChainData, SlotData, SlotStatus};
    use solana_sdk::account::{AccountSharedData, ReadableAccount};
    use solana_sdk::clock::Slot;
    use solana_sdk::pubkey::Pubkey;
    use std::str::FromStr;

    #[test]
    pub fn test_loosing_account_write() {
        let owner = Pubkey::from_str("675kPX9MHTjS2zt1qfr1NYHuzeLXfQM9H24wFSUt1Mp8").unwrap();
        let my_account = Pubkey::new_unique();
        let mut chain_data = ChainData::new();

        chain_data.update_account(
            my_account,
            AccountData {
                slot: 123,
                write_version: 1,
                account: AccountSharedData::new(100, 100 /*space*/, &owner),
            },
            j,
        );

        chain_data.update_slot(SlotData {
            slot: 123,
            parent: None,
            status: SlotStatus::Rooted, // =finalized
            chain: 0,
        });

        chain_data.update_account(
            my_account,
            AccountData {
                slot: 128,
                write_version: 1,
                account: AccountSharedData::new(101, 101 /*space*/, &owner),
            },
        );

        chain_data.update_slot(SlotData {
            slot: 128,
            parent: Some(123),
            status: SlotStatus::Processed,
            chain: 0,
        });

        assert_eq!(chain_data.newest_rooted_slot(), 123);
        assert_eq!(chain_data.best_chain_slot(), 128);
        assert_eq!(chain_data.account(&my_account).unwrap().slot, 128);

        chain_data.update_slot(SlotData {
            slot: 129,
            parent: Some(128),
            status: SlotStatus::Processed,
            chain: 0,
        });

        assert_eq!(chain_data.newest_rooted_slot(), 123);
        assert_eq!(chain_data.best_chain_slot(), 129);
        assert_eq!(chain_data.account(&my_account).unwrap().slot, 128);
    }

    #[test]
    #[ignore]
    pub fn test_try_to_reproduce_weird_thing() {
        let owner = Pubkey::from_str("675kPX9MHTjS2zt1qfr1NYHuzeLXfQM9H24wFSUt1Mp8").unwrap();
        let my_account = Pubkey::new_unique();
        let mut chain_data = ChainData::new();

        chain_data.update_account(
            my_account,
            AccountData {
                slot: 283573414,
                write_version: 1,
                account: AccountSharedData::new(100, 100 /*space*/, &owner),
            },
        );

        chain_data.update_slot(SlotData {
            slot: 283574172,
            parent: None,
            status: SlotStatus::Rooted, // =finalized
            chain: 0,
        });

        chain_data.update_slot(SlotData {
            slot: 283574209,
            parent: Some(283574172),
            status: SlotStatus::Processed,
            chain: 0,
        });

        assert_eq!(chain_data.newest_rooted_slot(), 283574172);
        assert_eq!(chain_data.best_chain_slot(), 283574209);
        assert_eq!(chain_data.account(&my_account).unwrap().slot, 283573414);

        chain_data.update_account(
            my_account,
            AccountData {
                slot: 283574185,
                write_version: 1,
                account: AccountSharedData::new(101, 101 /*space*/, &owner),
            },
        );

        assert_eq!(chain_data.newest_rooted_slot(), 283574172);
        assert_eq!(chain_data.best_chain_slot(), 283574209);
        assert_eq!(chain_data.account(&my_account).unwrap().slot, 283574185);
        assert_eq!(chain_data.account(&my_account).unwrap().account.lamports(), 101);
    }

    #[test]
    pub fn test_loosing_account_write() {
        let owner = Pubkey::from_str("675kPX9MHTjS2zt1qfr1NYHuzeLXfQM9H24wFSUt1Mp8").unwrap();
        let my_account = Pubkey::new_unique();
        let mut chain_data = ChainData::new();

        chain_data.update_account(
            my_account,
            AccountData {
                slot: 123,
                write_version: 1,
                account: AccountSharedData::new(100, 100 /*space*/, &owner),
            },
        );

        chain_data.update_slot(SlotData {
            slot: 123,
            parent: None,
            status: SlotStatus::Rooted, // =finalized
            chain: 0,
        });

        chain_data.update_account(
            my_account,
            AccountData {
                slot: 128,
                write_version: 1,
                account: AccountSharedData::new(101, 101 /*space*/, &owner),
            },
        );

        chain_data.update_slot(SlotData {
            slot: 128,
            parent: Some(123),
            status: SlotStatus::Processed,
            chain: 0,
        });

        assert_eq!(chain_data.newest_rooted_slot(), 123);
        assert_eq!(chain_data.best_chain_slot(), 128);
        assert_eq!(chain_data.account(&my_account).unwrap().slot, 128);

        chain_data.update_slot(SlotData {
            slot: 129,
            parent: Some(128),
            status: SlotStatus::Processed,
            chain: 0,
        });

        assert_eq!(chain_data.newest_rooted_slot(), 123);
        assert_eq!(chain_data.best_chain_slot(), 129);
        assert_eq!(chain_data.account(&my_account).unwrap().slot, 128);
    }

    #[test]
    pub fn test_move_slot_to_finalized() {
        const SLOT: Slot = 42_000_000;
        const SOME_LAMPORTS: u64 = 99000;

        let owner = Pubkey::from_str("675kPX9MHTjS2zt1qfr1NYHuzeLXfQM9H24wFSUt1Mp8").unwrap();
        let my_account = Pubkey::new_unique();
        let mut chain_data = ChainData::new();

        chain_data.update_account(
            my_account,
            AccountData {
                slot: SLOT,
                write_version: 2000,
                account: AccountSharedData::new(SOME_LAMPORTS, 100 /*space*/, &owner),
            },
        );

        // note: this is initial state
        assert_eq!(chain_data.newest_rooted_slot(), 0);

        // assume no rooted slot yet
        assert_eq!(chain_data.iter_accounts_rooted().count(), 0);

        chain_data.update_slot(SlotData {
            slot: SLOT,
            parent: None,
            status: SlotStatus::Processed,
            chain: 0,
        });

        assert_eq!(chain_data.newest_rooted_slot(), 0);

        chain_data.update_slot(SlotData {
            slot: SLOT - 2,
            parent: None,
            status: SlotStatus::Rooted, // =finalized
            chain: 0,
        });

        assert_eq!(chain_data.newest_rooted_slot(), SLOT - 2);

        assert_eq!(chain_data.iter_accounts_rooted().count(), 0);

        // GIVEN: finalized slot SLOT
        chain_data.update_slot(SlotData {
            slot: SLOT,
            parent: None,
            status: SlotStatus::Rooted, // =finalized
            chain: 0,
        });

        assert_eq!(chain_data.iter_accounts_rooted().count(), 1);
    }

    #[test]
    pub fn test_must_not_overwrite_with_older_by_slot() {
        const SLOT: Slot = 42_000_000;

        let owner = Pubkey::from_str("675kPX9MHTjS2zt1qfr1NYHuzeLXfQM9H24wFSUt1Mp8").unwrap();
        let my_account = Pubkey::new_unique();
        let mut chain_data = ChainData::new();

        chain_data.update_slot(SlotData {
            slot: SLOT - 2,
            parent: None,
            status: SlotStatus::Rooted, // =finalized
            chain: 0,
        });

        chain_data.update_account(
            my_account,
            AccountData {
                slot: SLOT - 2,
                write_version: 2000,
                account: AccountSharedData::new(300, 100 /*space*/, &owner),
            },
        );

        assert_eq!(chain_data.iter_accounts_rooted().count(), 1);
        assert_eq!(
            chain_data.account(&my_account).unwrap().account.lamports(),
            300
        );

        // WHEN: update with older data according to slot
        chain_data.update_account(
            my_account,
            AccountData {
                slot: SLOT - 20,
                write_version: 2000,
                account: AccountSharedData::new(350, 100 /*space*/, &owner),
            },
        );
        // THEN: should not overwrite
        assert_eq!(
            chain_data.account(&my_account).unwrap().account.lamports(),
            300,
            "should not overwrite if slot is older"
        );
    }

    #[test]
    pub fn test_overwrite_with_older_by_write_version() {
        const SLOT: Slot = 42_000_000;

        let owner = Pubkey::from_str("675kPX9MHTjS2zt1qfr1NYHuzeLXfQM9H24wFSUt1Mp8").unwrap();
        let my_account = Pubkey::new_unique();
        let mut chain_data = ChainData::new();

        chain_data.update_slot(SlotData {
            slot: SLOT - 2,
            parent: None,
            status: SlotStatus::Rooted, // =finalized
            chain: 0,
        });

        chain_data.update_account(
            my_account,
            AccountData {
                slot: SLOT - 2,
                write_version: 2000,
                account: AccountSharedData::new(300, 100 /*space*/, &owner),
            },
        );

        assert_eq!(chain_data.iter_accounts_rooted().count(), 1);
        assert_eq!(
            chain_data.account(&my_account).unwrap().account.lamports(),
            300
        );

        // WHEN: update with older data according to write_version
        chain_data.update_account(
            my_account,
            AccountData {
                slot: SLOT - 2,
                write_version: 1980,
                account: AccountSharedData::new(400, 100 /*space*/, &owner),
            },
        );
        assert_eq!(
            chain_data.account(&my_account).unwrap().account.lamports(),
            300,
            "should not overwrite if write_version is older"
        );
    }

    #[test]
    fn slotvec_overwrite_newer_write_version() {
        // v is ordered by slot ascending. find the right position
        // overwrite if an entry for the slot already exists, otherwise insert
        let dummy_account_data = AccountSharedData::new(99999999, 999999, &Pubkey::new_unique());
        // 10 - 20 - 30 - 50
        let v = given_v1235(dummy_account_data);

        assert_eq!(update_slotvec_logic(&v, 20, 20000), Overwrite(1));
    }

    #[test]
    fn slotvec_overwrite_older_write_version() {
        // v is ordered by slot ascending. find the right position
        // overwrite if an entry for the slot already exists, otherwise insert
        let dummy_account_data = AccountSharedData::new(99999999, 999999, &Pubkey::new_unique());
        // 10 - 20 - 30 - 50
        let v = given_v1235(dummy_account_data);

        assert_eq!(update_slotvec_logic(&v, 20, 999), DoNothing);
    }

    #[test]
    fn slotvec_insert_hole() {
        // v is ordered by slot ascending. find the right position
        // overwrite if an entry for the slot already exists, otherwise insert
        let dummy_account_data = AccountSharedData::new(99999999, 999999, &Pubkey::new_unique());
        // 10 - 20 - 30 - 50
        let v = given_v1235(dummy_account_data);

        assert_eq!(update_slotvec_logic(&v, 40, 10040), InsertAfter(2));
    }

    #[test]
    fn slotvec_insert_left() {
        // v is ordered by slot ascending. find the right position
        // overwrite if an entry for the slot already exists, otherwise insert
        let dummy_account_data = AccountSharedData::new(99999999, 999999, &Pubkey::new_unique());
        // 10 - 20 - 30 - 50
        let v = given_v1235(dummy_account_data);

        // insert before first slot (10)
        assert_eq!(update_slotvec_logic(&v, 5, 500), Prepend); // OK
    }

    // this should be the most common case
    #[test]
    fn slotvec_append() {
        // v is ordered by slot ascending. find the right position
        // overwrite if an entry for the slot already exists, otherwise insert
        let dummy_account_data = AccountSharedData::new(99999999, 999999, &Pubkey::new_unique());
        // 10 - 20 - 30 - 50
        let v = given_v1235(dummy_account_data);

        assert_eq!(update_slotvec_logic(&v, 90, 50000), InsertAfter(3));
    }

    // 10 - 20 - 30 - 50
    fn given_v1235(dummy_account_data: AccountSharedData) -> Vec<AccountData> {
        vec![
            AccountData {
                slot: 10,
                write_version: 10010,
                account: dummy_account_data.clone(),
            },
            AccountData {
                slot: 20,
                write_version: 10020,
                account: dummy_account_data.clone(),
            },
            AccountData {
                slot: 30,
                write_version: 10030,
                account: dummy_account_data.clone(),
            },
            // no 40
            AccountData {
                slot: 50,
                write_version: 10050,
                account: dummy_account_data.clone(),
            },
        ]
    }
}<|MERGE_RESOLUTION|>--- conflicted
+++ resolved
@@ -237,11 +237,7 @@
                     InsertAfter(pos) => {
                         self.account_versions_stored += 1;
                         self.account_bytes_stored += account.account.data().len();
-<<<<<<< HEAD
-                        v.insert(pos+1, account);
-=======
                         v.insert(pos + 1, account);
->>>>>>> 126c2aae
                     }
                     DoNothing => {}
                 }
