# syntax = docker/dockerfile:1.2

ARG RUST_TOOLCHAIN_VERSION

# Base image containing all binaries, deployed to gcr.io/mango-markets/mango-geyser-services:latest
<<<<<<< HEAD
=======
ARG RUST_TOOLCHAIN_VERSION
>>>>>>> 0f2da1c0
FROM rust:${RUST_TOOLCHAIN_VERSION}-bullseye as base
RUN cargo install cargo-chef
RUN rustup component add rustfmt
RUN apt-get update && apt-get install -y clang cmake ssh
WORKDIR /app

FROM base AS plan
COPY . .
WORKDIR /app
RUN rustup show
RUN cargo chef prepare --recipe-path recipe.json

FROM base as build
COPY --from=plan /app/recipe.json recipe.json
RUN cargo chef cook --release --recipe-path recipe.json
COPY . .
RUN cargo build --release --bin service-mango-fills --bin service-mango-pnl --bin service-mango-orderbook

FROM debian:bullseye-slim as run
RUN apt-get update && apt-get -y install ca-certificates libc6
COPY --from=build /app/target/release/service-mango-* /usr/local/bin/
COPY --from=build /app/service-mango-pnl/conf/template-config.toml ./pnl-config.toml
COPY --from=build /app/service-mango-fills/conf/template-config.toml ./fills-config.toml
COPY --from=build /app/service-mango-orderbook/conf/template-config.toml ./orderbook-config.toml<|MERGE_RESOLUTION|>--- conflicted
+++ resolved
@@ -1,12 +1,6 @@
 # syntax = docker/dockerfile:1.2
-
+# Base image containing all binaries, deployed to gcr.io/mango-markets/mango-geyser-services:latest
 ARG RUST_TOOLCHAIN_VERSION
-
-# Base image containing all binaries, deployed to gcr.io/mango-markets/mango-geyser-services:latest
-<<<<<<< HEAD
-=======
-ARG RUST_TOOLCHAIN_VERSION
->>>>>>> 0f2da1c0
 FROM rust:${RUST_TOOLCHAIN_VERSION}-bullseye as base
 RUN cargo install cargo-chef
 RUN rustup component add rustfmt
@@ -16,7 +10,6 @@
 FROM base AS plan
 COPY . .
 WORKDIR /app
-RUN rustup show
 RUN cargo chef prepare --recipe-path recipe.json
 
 FROM base as build
